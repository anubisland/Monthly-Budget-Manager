--- conflicted
+++ resolved
@@ -13,10 +13,10 @@
   FlatList,
   Dimensions,
 } from 'react-native';
-<<<<<<< HEAD
 import { BudgetDoc, Income, Expense, totals, expensesByCategory, serialize, deserialize } from '@monthly-budget/shared';
 import { BarChart, PieChart } from 'react-native-chart-kit';
 import AsyncStorage from '@react-native-async-storage/async-storage';
+import { ReactNativeAdapter } from './ReactNativeAdapter';
 
 // Predefined expense categories from Python GUI
 const EXPENSE_CATEGORIES = [
@@ -46,10 +46,6 @@
   const dayOfWeek = getDayOfWeek(dateStr);
   return `${day} (${dayOfWeek})`;
 };
-=======
-import { BudgetDoc, Income, Expense, totals, expensesByCategory } from '@monthly-budget/shared';
-import { ReactNativeAdapter } from './ReactNativeAdapter';
->>>>>>> 7b4dd1ab
 
 export default function App() {
   const [budget, setBudget] = useState<BudgetDoc>({
@@ -62,14 +58,10 @@
   });
 
   const [activeTab, setActiveTab] = useState<'summary' | 'income' | 'expense'>('summary');
-<<<<<<< HEAD
   const [newIncome, setNewIncome] = useState({ name: '', amount: '', day: '' });
   const [newExpense, setNewExpense] = useState({ name: '', category: '', amount: '', day: '' });
   const [showCategoryPicker, setShowCategoryPicker] = useState(false);
   const [showMonthYearPicker, setShowMonthYearPicker] = useState(false);
-=======
-  const [newIncome, setNewIncome] = useState({ name: '', amount: '' });
-  const [newExpense, setNewExpense] = useState({ name: '', category: '', amount: '' });
   
   const adapter = new ReactNativeAdapter();
 
@@ -101,12 +93,10 @@
     
     saveToStorage();
   }, [budget]);
->>>>>>> 7b4dd1ab
 
   const stats = totals(budget.incomes, budget.expenses);
   const categoryStats = expensesByCategory(budget.expenses);
 
-<<<<<<< HEAD
   // Load budget data on app start
   useEffect(() => {
     loadBudgetData();
@@ -152,8 +142,7 @@
       [
         { text: 'Cancel', style: 'cancel' },
         { 
-          text: 'Clear', 
-=======
+          text: 'Clear',
   // File operations
   const createNewBudget = () => {
     Alert.alert(
@@ -166,7 +155,6 @@
         },
         {
           text: 'Create New',
->>>>>>> 7b4dd1ab
           style: 'destructive',
           onPress: () => {
             setBudget({
@@ -177,8 +165,8 @@
               incomes: [],
               expenses: [],
             });
-<<<<<<< HEAD
           }
+        },
         },
       ]
     );
@@ -203,12 +191,6 @@
       incomes: [...prev.incomes, ...sampleIncomes],
       expenses: [...prev.expenses, ...sampleExpenses],
     }));
-=======
-          },
-        },
-      ]
-    );
-  };
 
   const openBudget = async () => {
     try {
@@ -236,7 +218,6 @@
     } catch (error) {
       Alert.alert('Error', 'Failed to export budget file');
     }
->>>>>>> 7b4dd1ab
   };
 
   const addIncome = () => {
@@ -1024,7 +1005,6 @@
     fontSize: 12,
     fontWeight: '600',
   },
-<<<<<<< HEAD
   modalOverlay: {
     flex: 1,
     backgroundColor: 'rgba(0, 0, 0, 0.5)',
@@ -1126,7 +1106,110 @@
     alignItems: 'center',
   },
   clearButtonText: {
-=======
+    color: '#fff',
+    fontSize: 14,
+    fontWeight: '600',
+  },
+  modalOverlay: {
+    flex: 1,
+    backgroundColor: 'rgba(0, 0, 0, 0.5)',
+    justifyContent: 'center',
+    alignItems: 'center',
+  },
+  modalContent: {
+    backgroundColor: '#fff',
+    margin: 20,
+    borderRadius: 8,
+    padding: 20,
+    maxHeight: '80%',
+    width: '90%',
+  },
+  modalTitle: {
+    fontSize: 18,
+    fontWeight: 'bold',
+    color: '#212529',
+    marginBottom: 16,
+    textAlign: 'center',
+  },
+  sectionSubtitle: {
+    fontSize: 16,
+    fontWeight: '600',
+    color: '#495057',
+    marginTop: 16,
+    marginBottom: 8,
+  },
+  categoryOption: {
+    padding: 12,
+    borderBottomWidth: 1,
+    borderBottomColor: '#e9ecef',
+  },
+  categoryOptionText: {
+    fontSize: 16,
+    color: '#212529',
+  },
+  monthYearOption: {
+    padding: 10,
+    borderBottomWidth: 1,
+    borderBottomColor: '#e9ecef',
+  },
+  monthYearOptionText: {
+    fontSize: 16,
+    color: '#212529',
+  },
+  selectedOption: {
+    backgroundColor: '#e3f2fd',
+  },
+  selectedOptionText: {
+    color: '#007bff',
+    fontWeight: '600',
+  },
+  cancelButton: {
+    backgroundColor: '#6c757d',
+    padding: 12,
+    borderRadius: 6,
+    alignItems: 'center',
+    marginTop: 16,
+  },
+  cancelButtonText: {
+    color: '#fff',
+    fontSize: 16,
+    fontWeight: '600',
+  },
+  dataManagementContainer: {
+    backgroundColor: '#fff',
+    padding: 16,
+    borderRadius: 8,
+    marginBottom: 20,
+    shadowColor: '#000',
+    shadowOffset: { width: 0, height: 1 },
+    shadowOpacity: 0.1,
+    shadowRadius: 2,
+    elevation: 2,
+  },
+  lastSavedText: {
+    fontSize: 12,
+    color: '#6c757d',
+    marginBottom: 12,
+    textAlign: 'center',
+  },
+  sampleButton: {
+    backgroundColor: '#28a745',
+    padding: 12,
+    borderRadius: 6,
+    alignItems: 'center',
+    marginBottom: 12,
+  },
+  sampleButtonText: {
+    color: '#fff',
+    fontSize: 14,
+    fontWeight: '600',
+  },
+  clearButton: {
+    backgroundColor: '#dc3545',
+    padding: 12,
+    borderRadius: 6,
+    alignItems: 'center',
+  },
   fileOperationsContainer: {
     flexDirection: 'row',
     justifyContent: 'space-around',
@@ -1144,7 +1227,6 @@
     alignItems: 'center',
   },
   fileButtonText: {
->>>>>>> 7b4dd1ab
     color: '#fff',
     fontSize: 14,
     fontWeight: '600',
