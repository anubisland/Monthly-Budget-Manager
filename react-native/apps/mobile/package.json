--- conflicted
+++ resolved
@@ -14,17 +14,12 @@
     "@monthly-budget/adapters": "file:../../packages/adapters",
     "@monthly-budget/shared": "file:../../packages/shared",
     "@react-native-async-storage/async-storage": "^2.2.0",
-<<<<<<< HEAD
+    "@react-native-documents/picker": "^10.1.5",
     "react": "18.2.0",
     "react-native": "0.74.7",
     "react-native-chart-kit": "^6.12.0",
+    "react-native-fs": "^2.20.0",
     "react-native-svg": "^15.12.1"
-=======
-    "@react-native-documents/picker": "^10.1.5",
-    "react": "18.2.0",
-    "react-native": "0.74.7",
-    "react-native-fs": "^2.20.0"
->>>>>>> 7b4dd1ab
   },
   "devDependencies": {
     "@types/react": "18.2.37",
